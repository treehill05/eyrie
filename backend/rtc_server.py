"""
WebRTC Backend Server for Person Detection
Receives video from camera/source -> Processes with YOLO -> Streams to frontend
"""

import asyncio
import json
import logging
import os
import time
from typing import Dict, Set, Optional
from dataclasses import dataclass
from datetime import datetime
from contextlib import asynccontextmanager
from pathlib import Path

import cv2
import numpy as np
from aiortc import (
    RTCPeerConnection,
    RTCSessionDescription,
    VideoStreamTrack,
    RTCConfiguration,
    RTCIceServer,
    MediaStreamTrack
)
from aiortc.contrib.media import MediaRelay
from av import VideoFrame
from fastapi import FastAPI, WebSocket, WebSocketDisconnect, HTTPException
from fastapi.middleware.cors import CORSMiddleware

import config
from pydantic import BaseModel
import uvicorn
from dotenv import load_dotenv

from person_detector import PersonDetector

# Find and load .env file from project root
current_dir = Path(__file__).resolve().parent
root_dir = current_dir.parent

env_loaded = False
for env_path in [current_dir / '.env', root_dir / '.env', Path('.env')]:
    if env_path.exists():
        load_dotenv(env_path)
        env_loaded = True
        print(f"Loaded .env from: {env_path}")
        break

if not env_loaded:
    print("Warning: No .env file found. Using default values.")

# Configure logging
logging.basicConfig(
    level=logging.INFO,
    format='%(asctime)s - %(name)s - %(levelname)s - %(message)s'
)
logger = logging.getLogger(__name__)

# ============================================================================
# Configuration
# ============================================================================

# Default TURN/STUN configuration from environment (can be overridden by frontend)
STUN_URL = os.getenv("STUN_URL", "stun:stun.cloudflare.com:3478")
TURN_URLS_STR = os.getenv("TURN_URLS", "")
TURN_USERNAME = os.getenv("TURN_USERNAME", "")
TURN_CREDENTIAL = os.getenv("TURN_CREDENTIAL", "")

if TURN_URLS_STR:
    TURN_URLS = [url.strip() for url in TURN_URLS_STR.split(",") if url.strip()]
else:
    TURN_URLS = [
        "turn:turn.cloudflare.com:3478?transport=udp",
        "turn:turn.cloudflare.com:3478?transport=tcp",
        "turn:turn.cloudflare.com:80?transport=tcp",
        "turns:turn.cloudflare.com:443?transport=tcp"
    ]

# Initialize default RTCConfiguration
rtc_configuration = RTCConfiguration(
    iceServers=[
        RTCIceServer(urls=[STUN_URL]),
        RTCIceServer(
            urls=TURN_URLS,
            username=TURN_USERNAME,
            credential=TURN_CREDENTIAL
        )
    ]
)

logger.info("Backend initialized with default ICE configuration")
logger.info(f"Default STUN: {STUN_URL}")
logger.info(f"Default TURN endpoints: {len(TURN_URLS)}")

# ============================================================================
# Data Models
# ============================================================================

class OfferRequest(BaseModel):
    sdp: str
    type: str
    client_id: str

class StreamStartRequest(BaseModel):
    client_id: str
    camera_id: int = 0

class DetectionData(BaseModel):
    client_id: str
    timestamp: float
    total_persons: int
    average_confidence: float
    positions: list
    frame_number: int

# ============================================================================
# Video Processing Track
# ============================================================================

class CameraVideoTrack(VideoStreamTrack):
    """Video track that captures from camera"""
    
    def __init__(self, camera_id: int = 0):
        super().__init__()
        self.camera_id = camera_id
        self.cap = cv2.VideoCapture(camera_id)
        self.frame_count = 0
        
        if not self.cap.isOpened():
            raise RuntimeError(f"Could not open camera {camera_id}")
        
        self.cap.set(cv2.CAP_PROP_FRAME_WIDTH, 1280)
        self.cap.set(cv2.CAP_PROP_FRAME_HEIGHT, 720)
        self.cap.set(cv2.CAP_PROP_FPS, 30)
        
        logger.info(f"Camera {camera_id} initialized")
        
    async def recv(self):
        pts, time_base = await self.next_timestamp()
        
        ret, frame = self.cap.read()
        if not ret:
<<<<<<< HEAD
            # If still can't read, create a black frame
            frame = np.zeros((self.height, self.width, 3), dtype=np.uint8)        
=======
            frame = np.zeros((720, 1280, 3), dtype=np.uint8)
        
>>>>>>> bb8d851a
        self.frame_count += 1
        
        video_frame = VideoFrame.from_ndarray(frame, format="bgr24")
        video_frame.pts = pts
        video_frame.time_base = time_base
        
        return video_frame
    
    def stop(self):
        if self.cap:
            self.cap.release()
            logger.info(f"Camera {self.camera_id} released")


class ProcessedVideoTrack(VideoStreamTrack):
    """Video track that processes incoming video with person detection"""
    
    def __init__(self, track: MediaStreamTrack, detector: PersonDetector, client_id: str):
        super().__init__()
        self.track = track
        self.detector = detector
        self.client_id = client_id
        self.frame_count = 0
        self.last_detection_data = None
        
    async def recv(self):
        try:
            frame = await self.track.recv()
            img = frame.to_ndarray(format="bgr24")
            
            annotated_img, detection_summary = self.detector.process_video_frame(img)
            
            self.frame_count += 1
            detection_summary['frame_number'] = self.frame_count
            detection_summary['client_id'] = self.client_id
            self.last_detection_data = detection_summary
            
            if self.frame_count % 30 == 0:
                logger.info(
                    f"[{self.client_id}] Frame {self.frame_count}: "
                    f"{detection_summary['total_persons']} persons detected"
                )
            
            new_frame = VideoFrame.from_ndarray(annotated_img, format="bgr24")
            new_frame.pts = frame.pts
            new_frame.time_base = frame.time_base
            
            return new_frame
            
        except Exception as e:
            logger.error(f"Error processing frame for {self.client_id}: {e}")
            return frame
    
    def get_detection_data(self) -> Optional[dict]:
        return self.last_detection_data


# ============================================================================
# Connection Management
# ============================================================================

@dataclass
class ClientConnection:
    client_id: str
    peer_connection: RTCPeerConnection
    camera_track: Optional[CameraVideoTrack] = None
    processed_track: Optional[ProcessedVideoTrack] = None
    websocket: Optional[WebSocket] = None
    created_at: float = None
    
    def __post_init__(self):
        if self.created_at is None:
            self.created_at = time.time()


class ConnectionManager:
    def __init__(self):
        self.clients: Dict[str, ClientConnection] = {}
        self.websockets: Set[WebSocket] = set()
        self.media_relay = MediaRelay()
        
    def add_client(self, client_id: str, pc: RTCPeerConnection) -> ClientConnection:
        client = ClientConnection(client_id=client_id, peer_connection=pc)
        self.clients[client_id] = client
        logger.info(f"Client added: {client_id}")
        return client
    
    def get_client(self, client_id: str) -> Optional[ClientConnection]:
        return self.clients.get(client_id)
    
    async def remove_client(self, client_id: str):
        client = self.clients.pop(client_id, None)
        if client:
            if client.camera_track:
                client.camera_track.stop()
            await client.peer_connection.close()
            logger.info(f"Client removed: {client_id}")
    
    async def add_websocket(self, websocket: WebSocket):
        await websocket.accept()
        self.websockets.add(websocket)
        logger.info(f"WebSocket connected. Total: {len(self.websockets)}")
    
    def remove_websocket(self, websocket: WebSocket):
        self.websockets.discard(websocket)
        logger.info(f"WebSocket disconnected. Total: {len(self.websockets)}")
    
    async def broadcast_detection_data(self, client_id: str, data: dict):
        message = {
            "type": "detection_update",
            "client_id": client_id,
            "data": data,
            "timestamp": time.time()
        }
        
        disconnected = set()
        for ws in self.websockets:
            try:
                await ws.send_json(message)
            except Exception as e:
                logger.error(f"Error broadcasting: {e}")
                disconnected.add(ws)
        
        for ws in disconnected:
            self.remove_websocket(ws)


# ============================================================================
# Global State
# ============================================================================

detector: Optional[PersonDetector] = None
connection_manager = None


# ============================================================================
# Background Tasks
# ============================================================================

async def detection_broadcast_loop():
    """Periodically broadcast detection data to all connected WebSockets"""
    while True:
        try:
            await asyncio.sleep(0.1)
            
            if not connection_manager:
                continue
            
            for client_id, client in connection_manager.clients.items():
                if client.processed_track:
                    detection_data = client.processed_track.get_detection_data()
                    if detection_data:
                        await connection_manager.broadcast_detection_data(
                            client_id, 
                            detection_data
                        )
                        
        except asyncio.CancelledError:
            break
        except Exception as e:
            logger.error(f"Error in detection broadcast loop: {e}")
            await asyncio.sleep(1.0)


# ============================================================================
# Lifespan Event Handler
# ============================================================================

@asynccontextmanager
async def lifespan(app: FastAPI):
    global detector, connection_manager
    
    logger.info("Starting up WebRTC backend...")
    try:
        model_path = os.getenv("MODEL_PATH", "yolov8n.pt")
        detector = PersonDetector(model_path, conf_threshold=0.5)
        logger.info("Person detector initialized successfully")
        
        connection_manager = ConnectionManager()
        
        broadcast_task = asyncio.create_task(detection_broadcast_loop())
        logger.info("Detection broadcast loop started")
        
    except Exception as e:
        logger.error(f"Failed to initialize: {e}")
        detector = None
    
    yield
    
    logger.info("Shutting down WebRTC backend...")
    
    if 'broadcast_task' in locals():
        broadcast_task.cancel()
        try:
            await broadcast_task
        except asyncio.CancelledError:
            pass
    
    if connection_manager:
        client_ids = list(connection_manager.clients.keys())
        for client_id in client_ids:
            await connection_manager.remove_client(client_id)
    
    logger.info("Shutdown complete")


app = FastAPI(title="WebRTC Person Detection Backend", lifespan=lifespan)

app.add_middleware(
    CORSMiddleware,
    allow_origins=["*"],
    allow_credentials=True,
    allow_methods=["*"],
    allow_headers=["*"],
)

# ============================================================================
# HTTP Endpoints
# ============================================================================

@app.get("/")
async def root():
    return {
        "message": "WebRTC Person Detection Backend",
        "status": "running",
        "version": "1.0.0"
    }


@app.get("/health")
async def health_check():
    return {
        "status": "healthy",
        "detector_loaded": detector is not None,
        "active_clients": len(connection_manager.clients) if connection_manager else 0,
        "active_websockets": len(connection_manager.websockets) if connection_manager else 0,
        "timestamp": time.time()
    }


@app.post("/ice-servers")
async def receive_ice_servers(ice_config: dict):
    """
    Receive ICE server configuration from frontend
    
    Request body:
    {
        "iceServers": [
            {"urls": ["stun:stun.cloudflare.com:3478"]},
            {
                "urls": ["turn:..."],
                "username": "...",
                "credential": "..."
            }
        ]
    }
    """
    try:
        global rtc_configuration
        
        ice_servers = []
        for server in ice_config.get("iceServers", []):
            urls = server.get("urls", [])
            if isinstance(urls, str):
                urls = [urls]
            
            username = server.get("username")
            credential = server.get("credential")
            
            ice_server = RTCIceServer(
                urls=urls,
                username=username,
                credential=credential
            )
            ice_servers.append(ice_server)
        
        rtc_configuration = RTCConfiguration(iceServers=ice_servers)
        
        logger.info(f"Received ICE servers configuration from frontend")
        logger.info(f"ICE servers count: {len(ice_servers)}")
        
        return {
            "status": "success",
            "message": "ICE servers configuration received and applied",
            "servers_count": len(ice_servers)
        }
        
    except Exception as e:
        logger.error(f"Error processing ICE servers: {e}")
        raise HTTPException(status_code=400, detail=str(e))


@app.post("/offer")
async def handle_offer(offer_request: OfferRequest):
    """Handle WebRTC offer from client"""
    try:
        client_id = offer_request.client_id
        logger.info(f"Received offer from client: {client_id}")
        
        if detector is None:
            raise HTTPException(status_code=503, detail="Detector not initialized")
        
        pc = RTCPeerConnection(configuration=rtc_configuration)
        client = connection_manager.add_client(client_id, pc)
        
        @pc.on("connectionstatechange")
        async def on_connectionstatechange():
            logger.info(f"[{client_id}] Connection state: {pc.connectionState}")
            if pc.connectionState in ["failed", "closed"]:
                await connection_manager.remove_client(client_id)
        
        @pc.on("iceconnectionstatechange")
        async def on_iceconnectionstatechange():
            logger.info(f"[{client_id}] ICE state: {pc.iceConnectionState}")
        
        try:
            camera_track = CameraVideoTrack(camera_id=0)
            client.camera_track = camera_track
        except Exception as e:
            logger.error(f"Failed to initialize camera: {e}")
            raise HTTPException(status_code=500, detail=f"Camera initialization failed: {e}")
        
        relayed_track = connection_manager.media_relay.subscribe(camera_track)
        processed_track = ProcessedVideoTrack(relayed_track, detector, client_id)
        client.processed_track = processed_track
        
        pc.addTrack(processed_track)
        logger.info(f"[{client_id}] Added processed video track")
        
        await pc.setRemoteDescription(
            RTCSessionDescription(sdp=offer_request.sdp, type=offer_request.type)
        )
        
        answer = await pc.createAnswer()
        await pc.setLocalDescription(answer)
        
        logger.info(f"[{client_id}] Created answer")
        
        return {
            "sdp": pc.localDescription.sdp,
            "type": pc.localDescription.type,
            "client_id": client_id,
            "status": "success"
        }
        
    except Exception as e:
        logger.error(f"Error handling offer: {e}", exc_info=True)
        raise HTTPException(status_code=500, detail=str(e))


@app.post("/stop-stream")
async def stop_stream(client_id: str):
    client = connection_manager.get_client(client_id)
    if not client:
        raise HTTPException(status_code=404, detail="Client not found")
    
    await connection_manager.remove_client(client_id)
    
    return {
        "status": "stopped",
        "client_id": client_id,
        "message": "Stream stopped successfully"
    }


@app.get("/active-streams")
async def get_active_streams():
    streams = []
    for client_id, client in connection_manager.clients.items():
        detection_data = None
        if client.processed_track:
            detection_data = client.processed_track.get_detection_data()
        
        streams.append({
            "client_id": client_id,
            "connected_at": client.created_at,
            "connection_state": client.peer_connection.connectionState,
            "has_camera": client.camera_track is not None,
            "latest_detection": detection_data
        })
    
    return {
        "active_streams": streams,
        "count": len(streams),
        "timestamp": time.time()
    }


@app.get("/detection-data/{client_id}")
async def get_detection_data(client_id: str):
    client = connection_manager.get_client(client_id)
    if not client:
        raise HTTPException(status_code=404, detail="Client not found")
    
    if not client.processed_track:
        return {"client_id": client_id, "data": None}
    
    detection_data = client.processed_track.get_detection_data()
    return {
        "client_id": client_id,
        "data": detection_data,
        "timestamp": time.time()
    }


# ============================================================================
# WebSocket Endpoint
# ============================================================================

@app.websocket("/ws/detection")
async def websocket_detection_endpoint(websocket: WebSocket):
    await connection_manager.add_websocket(websocket)
    
    try:
        await websocket.send_json({
            "type": "connected",
            "message": "WebSocket connected successfully",
            "timestamp": time.time()
        })
        
        while True:
            data = await websocket.receive_json()
            message_type = data.get("type")
            
            if message_type == "ping":
                await websocket.send_json({
                    "type": "pong",
                    "timestamp": time.time()
                })
            
            elif message_type == "subscribe":
                client_id = data.get("client_id")
                await websocket.send_json({
                    "type": "subscribed",
                    "client_id": client_id,
                    "timestamp": time.time()
                })
            
            elif message_type == "get_status":
                await websocket.send_json({
                    "type": "status",
                    "active_clients": len(connection_manager.clients),
                    "timestamp": time.time()
                })
                
    except WebSocketDisconnect:
        connection_manager.remove_websocket(websocket)
    except Exception as e:
        logger.error(f"WebSocket error: {e}")
        connection_manager.remove_websocket(websocket)


# ============================================================================
# Main Entry Point
# ============================================================================

if __name__ == "__main__":
    uvicorn.run(
        "rtc_server:app",
        host="0.0.0.0",
        port=8000,
        reload=True,
        log_level="info"
    )<|MERGE_RESOLUTION|>--- conflicted
+++ resolved
@@ -142,13 +142,14 @@
         
         ret, frame = self.cap.read()
         if not ret:
-<<<<<<< HEAD
+            logger.info("Video ended, restarting from beginning")
+            self.cap.set(cv2.CAP_PROP_POS_FRAMES, 0)
+            ret, frame = self.cap.read()
+            self.frame_count = 0
+        
+        if not ret:
             # If still can't read, create a black frame
             frame = np.zeros((self.height, self.width, 3), dtype=np.uint8)        
-=======
-            frame = np.zeros((720, 1280, 3), dtype=np.uint8)
-        
->>>>>>> bb8d851a
         self.frame_count += 1
         
         video_frame = VideoFrame.from_ndarray(frame, format="bgr24")
