"""
WebRTC Backend Server for Person Detection
Receives video from file -> Processes with YOLO -> Streams to frontend
"""

import asyncio
import json
import logging
import os
import time
from typing import Dict, Set, Optional
from dataclasses import dataclass
from datetime import datetime
from contextlib import asynccontextmanager
from pathlib import Path

import cv2
import numpy as np
from aiortc import (
    RTCPeerConnection,
    RTCSessionDescription,
    VideoStreamTrack,
    RTCConfiguration,
    RTCIceServer,
    MediaStreamTrack
)
from aiortc.contrib.media import MediaRelay
from av import VideoFrame
from fastapi import FastAPI, WebSocket, WebSocketDisconnect, HTTPException
from fastapi.middleware.cors import CORSMiddleware
from pydantic import BaseModel
import uvicorn
from dotenv import load_dotenv

from person_detector import PersonDetector
import config  # Centralized configuration

# Configure logging
logging.basicConfig(
    level=logging.INFO,
    format='%(asctime)s - %(name)s - %(levelname)s - %(message)s'
)
logger = logging.getLogger(__name__)

# Print configuration on startup
config.print_config()

# ============================================================================
# Configuration
# ============================================================================

# Initialize default RTCConfiguration from centralized config
rtc_configuration = RTCConfiguration(
    iceServers=[
        RTCIceServer(urls=[config.STUN_URL]),
        RTCIceServer(
            urls=config.TURN_URLS,
            username=config.TURN_USERNAME,
            credential=config.TURN_CREDENTIAL
        )
    ]
)

logger.info("Backend initialized with default ICE configuration")
logger.info(f"Default STUN: {config.STUN_URL}")
logger.info(f"Default TURN endpoints: {len(config.TURN_URLS)}")

# ============================================================================
# Data Models
# ============================================================================

class OfferRequest(BaseModel):
    sdp: str
    type: str
    client_id: str
    source: str = "camera"  # "camera" or "file"
    video_path: str = None  # Path to video file if source is "file"
    camera_id: int = 0  # Camera ID if source is "camera"
    loop_video: bool = True  # Whether to loop video file

class StreamStartRequest(BaseModel):
    client_id: str
    video_path: str = "ForBiggerEscapes.mp4"

class DetectionData(BaseModel):
    client_id: str
    timestamp: float
    total_persons: int
    average_confidence: float
    positions: list
    frame_number: int

# ============================================================================
# Video Processing Track
# ============================================================================

class VideoFileTrack(VideoStreamTrack):
    """Video track that reads from a video file"""
    
    def __init__(self, video_path: str = "ForBiggerEscapes.mp4"):
        super().__init__()
        self.video_path = video_path
        
        # Try to find the video file
        if not os.path.exists(video_path):
            # Try in current directory
            alt_path = os.path.join(os.path.dirname(__file__), video_path)
            if os.path.exists(alt_path):
                self.video_path = alt_path
            else:
                raise FileNotFoundError(f"Video file not found: {video_path}")
        
        self.cap = cv2.VideoCapture(self.video_path)
        self.frame_count = 0
        
        if not self.cap.isOpened():
            raise RuntimeError(f"Could not open video file: {self.video_path}")
        
        # Get video properties
        self.fps = self.cap.get(cv2.CAP_PROP_FPS)
        self.total_frames = int(self.cap.get(cv2.CAP_PROP_FRAME_COUNT))
        self.width = int(self.cap.get(cv2.CAP_PROP_FRAME_WIDTH))
        self.height = int(self.cap.get(cv2.CAP_PROP_FRAME_HEIGHT))
        
        logger.info(f"Video file initialized: {self.video_path}")
        logger.info(f"Video properties: {self.width}x{self.height} @ {self.fps}fps, {self.total_frames} frames")
        
    async def recv(self):
        pts, time_base = await self.next_timestamp()
        
        ret, frame = self.cap.read()
        
        # Loop the video when it ends
        if not ret:
            logger.info("Video ended, restarting from beginning")
            self.cap.set(cv2.CAP_PROP_POS_FRAMES, 0)
            ret, frame = self.cap.read()
            self.frame_count = 0
        
        if not ret:
            # If still can't read, create a black frame
            frame = np.zeros((self.height, self.width, 3), dtype=np.uint8)
        
        self.frame_count += 1
        
        # Convert frame to VideoFrame
        video_frame = VideoFrame.from_ndarray(frame, format="bgr24")
        video_frame.pts = pts
        video_frame.time_base = time_base
        
        return video_frame
    
    def stop(self):
        if self.cap:
            self.cap.release()
            logger.info(f"Video file {self.video_path} released")


class FileVideoTrack(VideoStreamTrack):
    """Video track that streams from a video file"""
    
    def __init__(self, video_path: str, loop: bool = True):
        super().__init__()
        self.video_path = video_path
        self.loop = loop
        self.cap = cv2.VideoCapture(video_path)
        self.frame_count = 0
        
        if not self.cap.isOpened():
            raise RuntimeError(f"Could not open video file {video_path}")
        
        # Get video properties
        self.fps = self.cap.get(cv2.CAP_PROP_FPS)
        self.total_frames = int(self.cap.get(cv2.CAP_PROP_FRAME_COUNT))
        width = int(self.cap.get(cv2.CAP_PROP_FRAME_WIDTH))
        height = int(self.cap.get(cv2.CAP_PROP_FRAME_HEIGHT))
        
        logger.info(f"Video file initialized: {video_path}")
        logger.info(f"Video properties - FPS: {self.fps}, Total frames: {self.total_frames}, Resolution: {width}x{height}")
        
    async def recv(self):
        pts, time_base = await self.next_timestamp()
        
        ret, frame = self.cap.read()
        
        # If video ended, loop back to start if enabled
        if not ret:
            if self.loop:
                logger.info(f"Video ended, looping back to start")
                self.cap.set(cv2.CAP_PROP_POS_FRAMES, 0)
                ret, frame = self.cap.read()
            
            # If still no frame, create black frame
            if not ret:
                frame = np.zeros((720, 1280, 3), dtype=np.uint8)
        
        self.frame_count += 1
        
        video_frame = VideoFrame.from_ndarray(frame, format="bgr24")
        video_frame.pts = pts
        video_frame.time_base = time_base
        
        return video_frame
    
    def stop(self):
        if self.cap:
            self.cap.release()
            logger.info(f"Video file {self.video_path} released")


class ProcessedVideoTrack(VideoStreamTrack):
    """Video track that processes incoming video with person detection"""
    
    def __init__(self, track: MediaStreamTrack, detector: PersonDetector, client_id: str):
        super().__init__()
        self.track = track
        self.detector = detector
        self.client_id = client_id
        self.frame_count = 0
        self.last_detection_data = None
        
    async def recv(self):
        try:
            frame = await self.track.recv()
            img = frame.to_ndarray(format="bgr24")
            
            # Process frame with person detection
            annotated_img, detection_summary = self.detector.process_video_frame(img)
            
            self.frame_count += 1
            detection_summary['frame_number'] = self.frame_count
            detection_summary['client_id'] = self.client_id
            self.last_detection_data = detection_summary
            
            if self.frame_count % 30 == 0:
                logger.info(
                    f"[{self.client_id}] Frame {self.frame_count}: "
                    f"{detection_summary['total_persons']} persons detected"
                )
            
            # Create new video frame with annotations
            new_frame = VideoFrame.from_ndarray(annotated_img, format="bgr24")
            new_frame.pts = frame.pts
            new_frame.time_base = frame.time_base
            
            return new_frame
            
        except Exception as e:
            logger.error(f"Error processing frame for {self.client_id}: {e}")
            return frame
    
    def get_detection_data(self) -> Optional[dict]:
        return self.last_detection_data


# ============================================================================
# Connection Management
# ============================================================================

@dataclass
class ClientConnection:
    client_id: str
    peer_connection: RTCPeerConnection
    video_track: Optional[VideoFileTrack] = None
    processed_track: Optional[ProcessedVideoTrack] = None
    websocket: Optional[WebSocket] = None
    created_at: float = None
    
    def __post_init__(self):
        if self.created_at is None:
            self.created_at = time.time()


class ConnectionManager:
    def __init__(self):
        self.clients: Dict[str, ClientConnection] = {}
        self.websockets: Set[WebSocket] = set()
        self.media_relay = MediaRelay()
        
    def add_client(self, client_id: str, pc: RTCPeerConnection) -> ClientConnection:
        client = ClientConnection(client_id=client_id, peer_connection=pc)
        self.clients[client_id] = client
        logger.info(f"Client added: {client_id}")
        return client
    
    def get_client(self, client_id: str) -> Optional[ClientConnection]:
        return self.clients.get(client_id)
    
    async def remove_client(self, client_id: str):
        client = self.clients.pop(client_id, None)
        if client:
            if client.video_track:
                client.video_track.stop()
            await client.peer_connection.close()
            logger.info(f"Client removed: {client_id}")
    
    async def add_websocket(self, websocket: WebSocket):
        await websocket.accept()
        self.websockets.add(websocket)
        logger.info(f"WebSocket connected. Total: {len(self.websockets)}")
    
    def remove_websocket(self, websocket: WebSocket):
        self.websockets.discard(websocket)
        logger.info(f"WebSocket disconnected. Total: {len(self.websockets)}")
    
    async def broadcast_detection_data(self, client_id: str, data: dict):
        message = {
            "type": "detection_update",
            "client_id": client_id,
            "data": data,
            "timestamp": time.time()
        }
        
        disconnected = set()
        for ws in self.websockets:
            try:
                await ws.send_json(message)
            except Exception as e:
                logger.error(f"Error broadcasting: {e}")
                disconnected.add(ws)
        
        for ws in disconnected:
            self.remove_websocket(ws)


# ============================================================================
# Global State
# ============================================================================

detector: Optional[PersonDetector] = None
connection_manager = None


# ============================================================================
# Background Tasks
# ============================================================================

async def detection_broadcast_loop():
    """Periodically broadcast detection data to all connected WebSockets"""
    while True:
        try:
            await asyncio.sleep(0.1)
            
            if not connection_manager:
                continue
            
            for client_id, client in connection_manager.clients.items():
                if client.processed_track:
                    detection_data = client.processed_track.get_detection_data()
                    if detection_data:
                        await connection_manager.broadcast_detection_data(
                            client_id, 
                            detection_data
                        )
                        
        except asyncio.CancelledError:
            break
        except Exception as e:
            logger.error(f"Error in detection broadcast loop: {e}")
            await asyncio.sleep(1.0)


# ============================================================================
# Lifespan Event Handler
# ============================================================================

@asynccontextmanager
async def lifespan(app: FastAPI):
    global detector, connection_manager
    
    logger.info("Starting up WebRTC backend...")
    try:
        detector = PersonDetector(config.MODEL_PATH, conf_threshold=config.DETECTION_CONFIDENCE)
        logger.info(f"Person detector initialized successfully with model: {config.MODEL_PATH}")
        
        connection_manager = ConnectionManager()
        
        broadcast_task = asyncio.create_task(detection_broadcast_loop())
        logger.info("Detection broadcast loop started")
        
    except Exception as e:
        logger.error(f"Failed to initialize: {e}")
        detector = None
    
    yield
    
    logger.info("Shutting down WebRTC backend...")
    
    if 'broadcast_task' in locals():
        broadcast_task.cancel()
        try:
            await broadcast_task
        except asyncio.CancelledError:
            pass
    
    if connection_manager:
        client_ids = list(connection_manager.clients.keys())
        for client_id in client_ids:
            await connection_manager.remove_client(client_id)
    
    logger.info("Shutdown complete")


app = FastAPI(title="WebRTC Person Detection Backend", lifespan=lifespan)

app.add_middleware(
    CORSMiddleware,
    allow_origins=config.CORS_ORIGINS,
    allow_credentials=True,
    allow_methods=["*"],
    allow_headers=["*"],
)

# ============================================================================
# HTTP Endpoints
# ============================================================================

@app.get("/")
async def root():
    return {
        "message": "WebRTC Person Detection Backend",
        "status": "running",
        "version": "1.0.0",
<<<<<<< HEAD
        "backend_url": config.BACKEND_URL,
        "ws_url": config.BACKEND_WS_URL
    }


@app.get("/config")
async def get_config():
    """Get client-safe configuration"""
    return {
        "backend_url": config.BACKEND_URL,
        "ws_url": config.BACKEND_WS_URL,
        "frontend_url": config.FRONTEND_URL,
        "default_video_source": config.DEFAULT_VIDEO_SOURCE,
        "default_camera_id": config.DEFAULT_CAMERA_ID,
        "default_loop_video": config.DEFAULT_LOOP_VIDEO,
        "upload_folder": config.UPLOAD_FOLDER
=======
        "video_source": "ForBiggerEscapes.mp4"
>>>>>>> e725b640
    }


@app.get("/health")
async def health_check():
    return {
        "status": "healthy",
        "detector_loaded": detector is not None,
        "active_clients": len(connection_manager.clients) if connection_manager else 0,
        "active_websockets": len(connection_manager.websockets) if connection_manager else 0,
        "timestamp": time.time()
    }


@app.post("/ice-servers")
async def receive_ice_servers(ice_config: dict):
    """
    Receive ICE server configuration from frontend
    """
    try:
        global rtc_configuration
        
        ice_servers = []
        for server in ice_config.get("iceServers", []):
            urls = server.get("urls", [])
            if isinstance(urls, str):
                urls = [urls]
            
            username = server.get("username")
            credential = server.get("credential")
            
            ice_server = RTCIceServer(
                urls=urls,
                username=username,
                credential=credential
            )
            ice_servers.append(ice_server)
        
        rtc_configuration = RTCConfiguration(iceServers=ice_servers)
        
        logger.info(f"Received ICE servers configuration from frontend")
        logger.info(f"ICE servers count: {len(ice_servers)}")
        
        return {
            "status": "success",
            "message": "ICE servers configuration received and applied",
            "servers_count": len(ice_servers)
        }
        
    except Exception as e:
        logger.error(f"Error processing ICE servers: {e}")
        raise HTTPException(status_code=400, detail=str(e))


@app.post("/offer")
async def handle_offer(offer_request: OfferRequest):
    """Handle WebRTC offer from client"""
    try:
        client_id = offer_request.client_id
        logger.info(f"Received offer from client: {client_id}")
        
        if detector is None:
            raise HTTPException(status_code=503, detail="Detector not initialized")
        
        pc = RTCPeerConnection(configuration=rtc_configuration)
        client = connection_manager.add_client(client_id, pc)
        
        @pc.on("connectionstatechange")
        async def on_connectionstatechange():
            logger.info(f"[{client_id}] Connection state: {pc.connectionState}")
            if pc.connectionState in ["failed", "closed"]:
                await connection_manager.remove_client(client_id)
        
        @pc.on("iceconnectionstatechange")
        async def on_iceconnectionstatechange():
            logger.info(f"[{client_id}] ICE state: {pc.iceConnectionState}")
        
        # Initialize video file track
        try:
<<<<<<< HEAD
            # Choose between camera or file source
            if offer_request.source == "file":
                video_path = offer_request.video_path
                if not video_path:
                    # Default to configured video file
                    video_path = config.DEFAULT_VIDEO_PATH
                
                if not os.path.exists(video_path):
                    raise HTTPException(status_code=404, detail=f"Video file not found: {video_path}")
                
                video_track = FileVideoTrack(video_path=video_path, loop=offer_request.loop_video)
                client.camera_track = video_track
                logger.info(f"[{client_id}] Using video file: {video_path}")
            else:
                camera_track = CameraVideoTrack(camera_id=offer_request.camera_id)
                client.camera_track = camera_track
                logger.info(f"[{client_id}] Using camera: {offer_request.camera_id}")
                
        except Exception as e:
            logger.error(f"Failed to initialize video source: {e}")
            raise HTTPException(status_code=500, detail=f"Video source initialization failed: {e}")
        
        relayed_track = connection_manager.media_relay.subscribe(client.camera_track)
=======
            video_track = VideoFileTrack("ForBiggerEscapes.mp4")
            client.video_track = video_track
        except Exception as e:
            logger.error(f"Failed to initialize video file: {e}")
            raise HTTPException(status_code=500, detail=f"Video file initialization failed: {e}")
        
        # Create relay and processed track
        relayed_track = connection_manager.media_relay.subscribe(video_track)
>>>>>>> e725b640
        processed_track = ProcessedVideoTrack(relayed_track, detector, client_id)
        client.processed_track = processed_track
        
        pc.addTrack(processed_track)
        logger.info(f"[{client_id}] Added processed video track")
        
        # Handle the offer
        await pc.setRemoteDescription(
            RTCSessionDescription(sdp=offer_request.sdp, type=offer_request.type)
        )
        
        answer = await pc.createAnswer()
        await pc.setLocalDescription(answer)
        
        logger.info(f"[{client_id}] Created answer")
        
        return {
            "sdp": pc.localDescription.sdp,
            "type": pc.localDescription.type,
            "client_id": client_id,
            "status": "success"
        }
        
    except Exception as e:
        logger.error(f"Error handling offer: {e}", exc_info=True)
        raise HTTPException(status_code=500, detail=str(e))


@app.post("/stop-stream")
async def stop_stream(client_id: str):
    client = connection_manager.get_client(client_id)
    if not client:
        raise HTTPException(status_code=404, detail="Client not found")
    
    await connection_manager.remove_client(client_id)
    
    return {
        "status": "stopped",
        "client_id": client_id,
        "message": "Stream stopped successfully"
    }


@app.get("/active-streams")
async def get_active_streams():
    streams = []
    for client_id, client in connection_manager.clients.items():
        detection_data = None
        if client.processed_track:
            detection_data = client.processed_track.get_detection_data()
        
        streams.append({
            "client_id": client_id,
            "connected_at": client.created_at,
            "connection_state": client.peer_connection.connectionState,
            "has_video": client.video_track is not None,
            "latest_detection": detection_data
        })
    
    return {
        "active_streams": streams,
        "count": len(streams),
        "timestamp": time.time()
    }


@app.get("/detection-data/{client_id}")
async def get_detection_data(client_id: str):
    client = connection_manager.get_client(client_id)
    if not client:
        raise HTTPException(status_code=404, detail="Client not found")
    
    if not client.processed_track:
        return {"client_id": client_id, "data": None}
    
    detection_data = client.processed_track.get_detection_data()
    return {
        "client_id": client_id,
        "data": detection_data,
        "timestamp": time.time()
    }


@app.get("/available-videos")
async def get_available_videos():
    """List available video files in the upload folder"""
    upload_folder = Path(config.UPLOAD_FOLDER)
    
    if not upload_folder.exists():
        return {"videos": [], "message": "Upload folder not found"}
    
    video_extensions = ['.mp4', '.avi', '.mov', '.mkv', '.flv', '.wmv']
    videos = []
    
    for video_file in upload_folder.iterdir():
        if video_file.is_file() and video_file.suffix.lower() in video_extensions:
            videos.append({
                "filename": video_file.name,
                "path": str(video_file),
                "size_mb": round(video_file.stat().st_size / (1024 * 1024), 2)
            })
    
    return {
        "videos": videos,
        "count": len(videos),
        "upload_folder": str(upload_folder.absolute()),
        "default_video": config.DEFAULT_VIDEO_FILE
    }


# ============================================================================
# WebSocket Endpoint
# ============================================================================

@app.websocket("/ws/detection")
async def websocket_detection_endpoint(websocket: WebSocket):
    await connection_manager.add_websocket(websocket)
    
    try:
        await websocket.send_json({
            "type": "connected",
            "message": "WebSocket connected successfully",
            "timestamp": time.time()
        })
        
        while True:
            data = await websocket.receive_json()
            message_type = data.get("type")
            
            if message_type == "ping":
                await websocket.send_json({
                    "type": "pong",
                    "timestamp": time.time()
                })
            
            elif message_type == "subscribe":
                client_id = data.get("client_id")
                await websocket.send_json({
                    "type": "subscribed",
                    "client_id": client_id,
                    "timestamp": time.time()
                })
            
            elif message_type == "get_status":
                await websocket.send_json({
                    "type": "status",
                    "active_clients": len(connection_manager.clients),
                    "timestamp": time.time()
                })
                
    except WebSocketDisconnect:
        connection_manager.remove_websocket(websocket)
    except Exception as e:
        logger.error(f"WebSocket error: {e}")
        connection_manager.remove_websocket(websocket)


# ============================================================================
# Main Entry Point
# ============================================================================

if __name__ == "__main__":
    uvicorn.run(
        "rtc_server:app",
        host=config.BACKEND_HOST,
        port=config.BACKEND_PORT,
        reload=True,
        log_level="info"
    )<|MERGE_RESOLUTION|>--- conflicted
+++ resolved
@@ -421,26 +421,7 @@
         "message": "WebRTC Person Detection Backend",
         "status": "running",
         "version": "1.0.0",
-<<<<<<< HEAD
-        "backend_url": config.BACKEND_URL,
-        "ws_url": config.BACKEND_WS_URL
-    }
-
-
-@app.get("/config")
-async def get_config():
-    """Get client-safe configuration"""
-    return {
-        "backend_url": config.BACKEND_URL,
-        "ws_url": config.BACKEND_WS_URL,
-        "frontend_url": config.FRONTEND_URL,
-        "default_video_source": config.DEFAULT_VIDEO_SOURCE,
-        "default_camera_id": config.DEFAULT_CAMERA_ID,
-        "default_loop_video": config.DEFAULT_LOOP_VIDEO,
-        "upload_folder": config.UPLOAD_FOLDER
-=======
         "video_source": "ForBiggerEscapes.mp4"
->>>>>>> e725b640
     }
 
 
@@ -520,31 +501,6 @@
         
         # Initialize video file track
         try:
-<<<<<<< HEAD
-            # Choose between camera or file source
-            if offer_request.source == "file":
-                video_path = offer_request.video_path
-                if not video_path:
-                    # Default to configured video file
-                    video_path = config.DEFAULT_VIDEO_PATH
-                
-                if not os.path.exists(video_path):
-                    raise HTTPException(status_code=404, detail=f"Video file not found: {video_path}")
-                
-                video_track = FileVideoTrack(video_path=video_path, loop=offer_request.loop_video)
-                client.camera_track = video_track
-                logger.info(f"[{client_id}] Using video file: {video_path}")
-            else:
-                camera_track = CameraVideoTrack(camera_id=offer_request.camera_id)
-                client.camera_track = camera_track
-                logger.info(f"[{client_id}] Using camera: {offer_request.camera_id}")
-                
-        except Exception as e:
-            logger.error(f"Failed to initialize video source: {e}")
-            raise HTTPException(status_code=500, detail=f"Video source initialization failed: {e}")
-        
-        relayed_track = connection_manager.media_relay.subscribe(client.camera_track)
-=======
             video_track = VideoFileTrack("ForBiggerEscapes.mp4")
             client.video_track = video_track
         except Exception as e:
@@ -553,7 +509,6 @@
         
         # Create relay and processed track
         relayed_track = connection_manager.media_relay.subscribe(video_track)
->>>>>>> e725b640
         processed_track = ProcessedVideoTrack(relayed_track, detector, client_id)
         client.processed_track = processed_track
         
@@ -719,7 +674,7 @@
     uvicorn.run(
         "rtc_server:app",
         host=config.BACKEND_HOST,
-        port=config.BACKEND_PORT,
+        port=config.RTC_PORT,
         reload=True,
         log_level="info"
     )